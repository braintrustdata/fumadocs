import { Edit } from 'lucide-react';
import type { Metadata } from 'next';
import {
  DocsPage,
  DocsBody,
  DocsTitle,
  DocsDescription,
  DocsCategory,
} from 'fumadocs-ui/page';
import { notFound } from 'next/navigation';
<<<<<<< HEAD
import { Fragment } from 'react';
import { utils, type Page } from '@/utils/source';
=======
import { type ReactNode } from 'react';
import { utils } from '@/utils/source';
>>>>>>> a64a696b
import { createMetadata } from '@/utils/metadata';
import Preview from '@/components/preview';
import { cn } from '@/utils/cn';
import { buttonVariants } from '@/components/ui/button';

interface Param {
  slug: string[];
}

export default function Page({
  params,
}: {
  params: Param;
}): React.ReactElement {
  const page = utils.getPage(params.slug);

  if (!page) notFound();

  const path = `apps/docs/content/docs/${page.file.path}`;
  const preview = page.data.preview;

  const footer = (
    <a
      href={`https://github.com/fuma-nama/fumadocs/blob/main/${path}`}
      target="_blank"
      rel="noreferrer noopener"
      className={cn(
        buttonVariants({
          variant: 'secondary',
          size: 'sm',
          className: 'text-xs gap-1.5',
        }),
      )}
    >
      <Edit className="size-3" />
      Edit on Github
    </a>
  );

  return (
    <DocsPage
      toc={page.data.exports.toc}
      lastUpdate={page.data.exports.lastModified}
      full={page.data.full}
      tableOfContent={{
        footer,
        style: 'clerk',
      }}
      tableOfContentPopover={{ footer }}
    >
      <DocsTitle>{page.data.title}</DocsTitle>
      <DocsDescription>{page.data.description}</DocsDescription>
      <DocsBody>
        {preview && preview in Preview ? Preview[preview] : null}
        <page.data.exports.default
          components={{
            HeadlessOnly:
              params.slug[0] === 'headless' ? Fragment : () => undefined,
            UIOnly: params.slug[0] === 'ui' ? Fragment : () => undefined,
          }}
        />
        {page.data.index ? (
          <DocsCategory page={page} pages={utils.getPages()} />
        ) : null}
      </DocsBody>
    </DocsPage>
  );
}

export function generateMetadata({ params }: { params: Param }): Metadata {
  const page = utils.getPage(params.slug);

  if (!page) notFound();

  const description =
    page.data.description ?? 'The library for building documentation sites';

  const image = {
    alt: 'Banner',
    url: `/og/docs/${page.slugs.join('/')}.png`,
    width: 1200,
    height: 630,
  };

  return createMetadata({
    title: page.data.title,
    description,
    openGraph: {
      url: `/docs/${page.slugs.join('/')}`,
      images: image,
    },
    twitter: {
      images: image,
    },
  });
}

export function generateStaticParams(): Param[] {
  return utils.getPages().map((page) => ({
    slug: page.slugs,
  }));
}<|MERGE_RESOLUTION|>--- conflicted
+++ resolved
@@ -8,13 +8,8 @@
   DocsCategory,
 } from 'fumadocs-ui/page';
 import { notFound } from 'next/navigation';
-<<<<<<< HEAD
 import { Fragment } from 'react';
 import { utils, type Page } from '@/utils/source';
-=======
-import { type ReactNode } from 'react';
-import { utils } from '@/utils/source';
->>>>>>> a64a696b
 import { createMetadata } from '@/utils/metadata';
 import Preview from '@/components/preview';
 import { cn } from '@/utils/cn';
