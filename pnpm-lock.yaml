--- conflicted
+++ resolved
@@ -37,11 +37,7 @@
         version: 6.0.1
       tsup:
         specifier: 8.2.4
-<<<<<<< HEAD
         version: 8.2.4(@swc/core@1.7.18)(jiti@1.21.6)(postcss@8.4.41)(tsx@4.17.0)(typescript@5.5.4)(yaml@2.5.0)
-=======
-        version: 8.2.4(@swc/core@1.7.11(@swc/helpers@0.5.12))(jiti@1.21.6)(postcss@8.4.41)(tsx@4.17.0)(typescript@5.5.4)(yaml@2.5.0)
->>>>>>> 95dbba11
       turbo:
         specifier: 2.1.0
         version: 2.1.0
@@ -63,15 +59,12 @@
       '@radix-ui/react-tooltip':
         specifier: ^1.1.2
         version: 1.1.2(@types/react-dom@18.3.0)(@types/react@18.3.3)(react-dom@18.3.1(react@18.3.1))(react@18.3.1)
-<<<<<<< HEAD
       '@resvg/resvg-js':
         specifier: ^2.6.2
         version: 2.6.2
       '@shikijs/transformers':
         specifier: ^1.13.0
         version: 1.13.0
-=======
->>>>>>> 95dbba11
       algoliasearch:
         specifier: ^4.24.0
         version: 4.24.0
@@ -189,11 +182,7 @@
         version: 5.5.4
       webpack:
         specifier: ^5.90.3
-<<<<<<< HEAD
         version: 5.90.3(@swc/core@1.7.18)(esbuild@0.23.0)
-=======
-        version: 5.90.3(@swc/core@1.7.11(@swc/helpers@0.5.12))(esbuild@0.23.0)
->>>>>>> 95dbba11
 
   examples/content-collections:
     dependencies:
@@ -714,11 +703,7 @@
         version: 11.0.5
       webpack:
         specifier: ^5.90.3
-<<<<<<< HEAD
         version: 5.90.3(@swc/core@1.7.18)(esbuild@0.23.1)
-=======
-        version: 5.90.3(@swc/core@1.7.11(@swc/helpers@0.5.12))(esbuild@0.23.0)
->>>>>>> 95dbba11
 
   packages/mdx-remote:
     dependencies:
@@ -2688,6 +2673,82 @@
   '@radix-ui/rect@1.1.0':
     resolution: {integrity: sha512-A9+lCBZoaMJlVKcRBz2YByCG+Cp2t6nAnMnNba+XiWxnj6r4JUFqfsgwocMBZU9LPtdxC6wB56ySYpc7LQIoJg==}
 
+  '@resvg/resvg-js-android-arm-eabi@2.6.2':
+    resolution: {integrity: sha512-FrJibrAk6v29eabIPgcTUMPXiEz8ssrAk7TXxsiZzww9UTQ1Z5KAbFJs+Z0Ez+VZTYgnE5IQJqBcoSiMebtPHA==}
+    engines: {node: '>= 10'}
+    cpu: [arm]
+    os: [android]
+
+  '@resvg/resvg-js-android-arm64@2.6.2':
+    resolution: {integrity: sha512-VcOKezEhm2VqzXpcIJoITuvUS/fcjIw5NA/w3tjzWyzmvoCdd+QXIqy3FBGulWdClvp4g+IfUemigrkLThSjAQ==}
+    engines: {node: '>= 10'}
+    cpu: [arm64]
+    os: [android]
+
+  '@resvg/resvg-js-darwin-arm64@2.6.2':
+    resolution: {integrity: sha512-nmok2LnAd6nLUKI16aEB9ydMC6Lidiiq2m1nEBDR1LaaP7FGs4AJ90qDraxX+CWlVuRlvNjyYJTNv8qFjtL9+A==}
+    engines: {node: '>= 10'}
+    cpu: [arm64]
+    os: [darwin]
+
+  '@resvg/resvg-js-darwin-x64@2.6.2':
+    resolution: {integrity: sha512-GInyZLjgWDfsVT6+SHxQVRwNzV0AuA1uqGsOAW+0th56J7Nh6bHHKXHBWzUrihxMetcFDmQMAX1tZ1fZDYSRsw==}
+    engines: {node: '>= 10'}
+    cpu: [x64]
+    os: [darwin]
+
+  '@resvg/resvg-js-linux-arm-gnueabihf@2.6.2':
+    resolution: {integrity: sha512-YIV3u/R9zJbpqTTNwTZM5/ocWetDKGsro0SWp70eGEM9eV2MerWyBRZnQIgzU3YBnSBQ1RcxRZvY/UxwESfZIw==}
+    engines: {node: '>= 10'}
+    cpu: [arm]
+    os: [linux]
+
+  '@resvg/resvg-js-linux-arm64-gnu@2.6.2':
+    resolution: {integrity: sha512-zc2BlJSim7YR4FZDQ8OUoJg5holYzdiYMeobb9pJuGDidGL9KZUv7SbiD4E8oZogtYY42UZEap7dqkkYuA91pg==}
+    engines: {node: '>= 10'}
+    cpu: [arm64]
+    os: [linux]
+
+  '@resvg/resvg-js-linux-arm64-musl@2.6.2':
+    resolution: {integrity: sha512-3h3dLPWNgSsD4lQBJPb4f+kvdOSJHa5PjTYVsWHxLUzH4IFTJUAnmuWpw4KqyQ3NA5QCyhw4TWgxk3jRkQxEKg==}
+    engines: {node: '>= 10'}
+    cpu: [arm64]
+    os: [linux]
+
+  '@resvg/resvg-js-linux-x64-gnu@2.6.2':
+    resolution: {integrity: sha512-IVUe+ckIerA7xMZ50duAZzwf1U7khQe2E0QpUxu5MBJNao5RqC0zwV/Zm965vw6D3gGFUl7j4m+oJjubBVoftw==}
+    engines: {node: '>= 10'}
+    cpu: [x64]
+    os: [linux]
+
+  '@resvg/resvg-js-linux-x64-musl@2.6.2':
+    resolution: {integrity: sha512-UOf83vqTzoYQO9SZ0fPl2ZIFtNIz/Rr/y+7X8XRX1ZnBYsQ/tTb+cj9TE+KHOdmlTFBxhYzVkP2lRByCzqi4jQ==}
+    engines: {node: '>= 10'}
+    cpu: [x64]
+    os: [linux]
+
+  '@resvg/resvg-js-win32-arm64-msvc@2.6.2':
+    resolution: {integrity: sha512-7C/RSgCa+7vqZ7qAbItfiaAWhyRSoD4l4BQAbVDqRRsRgY+S+hgS3in0Rxr7IorKUpGE69X48q6/nOAuTJQxeQ==}
+    engines: {node: '>= 10'}
+    cpu: [arm64]
+    os: [win32]
+
+  '@resvg/resvg-js-win32-ia32-msvc@2.6.2':
+    resolution: {integrity: sha512-har4aPAlvjnLcil40AC77YDIk6loMawuJwFINEM7n0pZviwMkMvjb2W5ZirsNOZY4aDbo5tLx0wNMREp5Brk+w==}
+    engines: {node: '>= 10'}
+    cpu: [ia32]
+    os: [win32]
+
+  '@resvg/resvg-js-win32-x64-msvc@2.6.2':
+    resolution: {integrity: sha512-ZXtYhtUr5SSaBrUDq7DiyjOFJqBVL/dOBN7N/qmi/pO0IgiWW/f/ue3nbvu9joWE5aAKDoIzy/CxsY0suwGosQ==}
+    engines: {node: '>= 10'}
+    cpu: [x64]
+    os: [win32]
+
+  '@resvg/resvg-js@2.6.2':
+    resolution: {integrity: sha512-xBaJish5OeGmniDj9cW5PRa/PtmuVU3ziqrbr5xJj901ZDN4TosrVaNZpEiLZAxdfnhAe7uQ7QFWfjPe9d9K2Q==}
+    engines: {node: '>= 10'}
+
   '@rollup/plugin-commonjs@26.0.1':
     resolution: {integrity: sha512-UnsKoZK6/aGIH6AdkptXhNvhaqftcjq3zZdT+LY5Ftms6JR06nADcDsYp5hTU9E2lbJUEOhdlY5J4DNTneM+jQ==}
     engines: {node: '>=16.0.0 || 14 >= 14.17'}
@@ -8679,6 +8740,57 @@
 
   '@radix-ui/rect@1.1.0': {}
 
+  '@resvg/resvg-js-android-arm-eabi@2.6.2':
+    optional: true
+
+  '@resvg/resvg-js-android-arm64@2.6.2':
+    optional: true
+
+  '@resvg/resvg-js-darwin-arm64@2.6.2':
+    optional: true
+
+  '@resvg/resvg-js-darwin-x64@2.6.2':
+    optional: true
+
+  '@resvg/resvg-js-linux-arm-gnueabihf@2.6.2':
+    optional: true
+
+  '@resvg/resvg-js-linux-arm64-gnu@2.6.2':
+    optional: true
+
+  '@resvg/resvg-js-linux-arm64-musl@2.6.2':
+    optional: true
+
+  '@resvg/resvg-js-linux-x64-gnu@2.6.2':
+    optional: true
+
+  '@resvg/resvg-js-linux-x64-musl@2.6.2':
+    optional: true
+
+  '@resvg/resvg-js-win32-arm64-msvc@2.6.2':
+    optional: true
+
+  '@resvg/resvg-js-win32-ia32-msvc@2.6.2':
+    optional: true
+
+  '@resvg/resvg-js-win32-x64-msvc@2.6.2':
+    optional: true
+
+  '@resvg/resvg-js@2.6.2':
+    optionalDependencies:
+      '@resvg/resvg-js-android-arm-eabi': 2.6.2
+      '@resvg/resvg-js-android-arm64': 2.6.2
+      '@resvg/resvg-js-darwin-arm64': 2.6.2
+      '@resvg/resvg-js-darwin-x64': 2.6.2
+      '@resvg/resvg-js-linux-arm-gnueabihf': 2.6.2
+      '@resvg/resvg-js-linux-arm64-gnu': 2.6.2
+      '@resvg/resvg-js-linux-arm64-musl': 2.6.2
+      '@resvg/resvg-js-linux-x64-gnu': 2.6.2
+      '@resvg/resvg-js-linux-x64-musl': 2.6.2
+      '@resvg/resvg-js-win32-arm64-msvc': 2.6.2
+      '@resvg/resvg-js-win32-ia32-msvc': 2.6.2
+      '@resvg/resvg-js-win32-x64-msvc': 2.6.2
+
   '@rollup/plugin-commonjs@26.0.1(rollup@4.20.0)':
     dependencies:
       '@rollup/pluginutils': 5.1.0(rollup@4.20.0)
@@ -8934,7 +9046,6 @@
       '@swc/core-win32-ia32-msvc': 1.7.11
       '@swc/core-win32-x64-msvc': 1.7.11
       '@swc/helpers': 0.5.12
-<<<<<<< HEAD
 
   '@swc/core@1.7.18':
     dependencies:
@@ -8951,8 +9062,6 @@
       '@swc/core-win32-arm64-msvc': 1.7.18
       '@swc/core-win32-ia32-msvc': 1.7.18
       '@swc/core-win32-x64-msvc': 1.7.18
-=======
->>>>>>> 95dbba11
     optional: true
 
   '@swc/counter@0.1.3': {}
@@ -13355,26 +13464,16 @@
 
   term-size@2.2.1: {}
 
-<<<<<<< HEAD
   terser-webpack-plugin@5.3.10(@swc/core@1.7.18)(esbuild@0.23.0)(webpack@5.90.3(@swc/core@1.7.18)(esbuild@0.23.0)):
-=======
-  terser-webpack-plugin@5.3.10(@swc/core@1.7.11(@swc/helpers@0.5.12))(esbuild@0.23.0)(webpack@5.90.3(@swc/core@1.7.11(@swc/helpers@0.5.12))(esbuild@0.23.0)):
->>>>>>> 95dbba11
     dependencies:
       '@jridgewell/trace-mapping': 0.3.25
       jest-worker: 27.5.1
       schema-utils: 3.3.0
       serialize-javascript: 6.0.2
       terser: 5.31.1
-<<<<<<< HEAD
       webpack: 5.90.3(@swc/core@1.7.18)(esbuild@0.23.0)
     optionalDependencies:
       '@swc/core': 1.7.18
-=======
-      webpack: 5.90.3(@swc/core@1.7.11(@swc/helpers@0.5.12))(esbuild@0.23.0)
-    optionalDependencies:
-      '@swc/core': 1.7.11(@swc/helpers@0.5.12)
->>>>>>> 95dbba11
       esbuild: 0.23.0
 
   terser-webpack-plugin@5.3.10(@swc/core@1.7.18)(esbuild@0.23.1)(webpack@5.90.3(@swc/core@1.7.18)(esbuild@0.23.1)):
@@ -13482,11 +13581,7 @@
 
   tslib@2.6.3: {}
 
-<<<<<<< HEAD
   tsup@8.2.4(@swc/core@1.7.18)(jiti@1.21.6)(postcss@8.4.41)(tsx@4.17.0)(typescript@5.5.4)(yaml@2.5.0):
-=======
-  tsup@8.2.4(@swc/core@1.7.11(@swc/helpers@0.5.12))(jiti@1.21.6)(postcss@8.4.41)(tsx@4.17.0)(typescript@5.5.4)(yaml@2.5.0):
->>>>>>> 95dbba11
     dependencies:
       bundle-require: 5.0.0(esbuild@0.23.0)
       cac: 6.7.14
@@ -13505,11 +13600,7 @@
       sucrase: 3.35.0
       tree-kill: 1.2.2
     optionalDependencies:
-<<<<<<< HEAD
       '@swc/core': 1.7.18
-=======
-      '@swc/core': 1.7.11(@swc/helpers@0.5.12)
->>>>>>> 95dbba11
       postcss: 8.4.41
       typescript: 5.5.4
     transitivePeerDependencies:
@@ -13848,7 +13939,6 @@
 
   webpack-sources@3.2.3: {}
 
-<<<<<<< HEAD
   webpack@5.90.3(@swc/core@1.7.18)(esbuild@0.23.0):
     dependencies:
       '@types/eslint-scope': 3.7.6
@@ -13881,9 +13971,6 @@
       - uglify-js
 
   webpack@5.90.3(@swc/core@1.7.18)(esbuild@0.23.1):
-=======
-  webpack@5.90.3(@swc/core@1.7.11(@swc/helpers@0.5.12))(esbuild@0.23.0):
->>>>>>> 95dbba11
     dependencies:
       '@types/eslint-scope': 3.7.6
       '@types/estree': 1.0.5
@@ -13906,11 +13993,7 @@
       neo-async: 2.6.2
       schema-utils: 3.3.0
       tapable: 2.2.1
-<<<<<<< HEAD
       terser-webpack-plugin: 5.3.10(@swc/core@1.7.18)(esbuild@0.23.1)(webpack@5.90.3(@swc/core@1.7.18)(esbuild@0.23.1))
-=======
-      terser-webpack-plugin: 5.3.10(@swc/core@1.7.11(@swc/helpers@0.5.12))(esbuild@0.23.0)(webpack@5.90.3(@swc/core@1.7.11(@swc/helpers@0.5.12))(esbuild@0.23.0))
->>>>>>> 95dbba11
       watchpack: 2.4.0
       webpack-sources: 3.2.3
     transitivePeerDependencies:
