--- conflicted
+++ resolved
@@ -324,9 +324,6 @@
       github-slugger:
         specifier: ^2.0.0
         version: 2.0.0
-      hast-util-to-estree:
-        specifier: ^3.1.0
-        version: 3.1.0
       negotiator:
         specifier: ^0.6.3
         version: 0.6.3
@@ -2163,16 +2160,8 @@
   '@shikijs/core@1.6.5':
     resolution: {integrity: sha512-XcQYt6e4L61ruAxHiL3Xg1DL/XkWWjzDdeckB/DtN8jAxoAU+bcxsV6DetC8NafHpL4YpGhxy9iXF0ND/u6HmA==}
 
-<<<<<<< HEAD
   '@shikijs/rehype@1.6.5':
     resolution: {integrity: sha512-tv3WzBXvRI3VD9dBg1wdbRcXXg19mSGsNuJ2ZDlJK7DgRThUs++OgUqYosvBJZlraqFthXSr5tuCok9ffZaqQw==}
-=======
-  '@shikijs/core@1.6.5':
-    resolution: {integrity: sha512-XcQYt6e4L61ruAxHiL3Xg1DL/XkWWjzDdeckB/DtN8jAxoAU+bcxsV6DetC8NafHpL4YpGhxy9iXF0ND/u6HmA==}
-
-  '@shikijs/rehype@1.6.4':
-    resolution: {integrity: sha512-rQFnJKb9uJm3lr6DDKoVBSnWcocHGIqfKM591NSDawMxfhm+gPGhgLP6/EX1N2v0qNHQeuzBuunkApWVQbVTCg==}
->>>>>>> 07d18b7a
 
   '@shikijs/transformers@1.6.5':
     resolution: {integrity: sha512-iuKa1uQtPQEe5vgCsXIb162b/3imRiAIdoF5IqafrTWL1uqZUpipfPjWZPuAAszOzYU//yIYRbhUk8reHVXA/w==}
@@ -5346,9 +5335,6 @@
 
   shell-quote@1.8.1:
     resolution: {integrity: sha512-6j1W9l1iAs/4xYBI1SYOVZyFcCis9b4KCLQ8fgAGG07QvzaRLVVRQvAy85yNmmZSjYjg4MWh4gNvlPujU/5LpA==}
-
-  shiki@1.6.5:
-    resolution: {integrity: sha512-iFzypldJG0zeyRHKAhaSGCf+YWXpMMyUyOrCVFBFKGGdF5vrB6jbd66/SQljxV20aSrVZEAQwUto/hhuNi/CIg==}
 
   shiki@1.6.5:
     resolution: {integrity: sha512-iFzypldJG0zeyRHKAhaSGCf+YWXpMMyUyOrCVFBFKGGdF5vrB6jbd66/SQljxV20aSrVZEAQwUto/hhuNi/CIg==}
@@ -7663,13 +7649,7 @@
 
   '@shikijs/core@1.6.5': {}
 
-<<<<<<< HEAD
   '@shikijs/rehype@1.6.5':
-=======
-  '@shikijs/core@1.6.5': {}
-
-  '@shikijs/rehype@1.6.4':
->>>>>>> 07d18b7a
     dependencies:
       '@shikijs/transformers': 1.6.5
       '@types/hast': 3.0.4
@@ -11752,10 +11732,6 @@
     dependencies:
       '@shikijs/core': 1.6.5
 
-  shiki@1.6.5:
-    dependencies:
-      '@shikijs/core': 1.6.5
-
   side-channel@1.0.4:
     dependencies:
       call-bind: 1.0.7
