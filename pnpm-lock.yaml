--- conflicted
+++ resolved
@@ -1624,7 +1624,6 @@
       glob: 7.1.7
     dev: true
 
-<<<<<<< HEAD
   /@next/mdx@13.5.6(@mdx-js/loader@2.3.0)(@mdx-js/react@2.3.0):
     resolution: {integrity: sha512-2AMyCrz1SxSWNUpADyLz3RbPbq0GHrchbO7Msvg7IsH8MrTw3VYaZSI1KNa6JzZIoykwtNVSEL+uBmPZi106Jw==}
     peerDependencies:
@@ -1643,10 +1642,6 @@
 
   /@next/swc-darwin-arm64@13.5.5:
     resolution: {integrity: sha512-FvTdcJdTA7H1FGY8dKPPbf/O0oDC041/znHZwXA7liiGUhgw5hOQ+9z8tWvuz0M5a/SDjY/IRPBAb5FIFogYww==}
-=======
-  /@next/swc-darwin-arm64@13.5.6:
-    resolution: {integrity: sha512-5nvXMzKtZfvcu4BhtV0KH1oGv4XEW+B+jOfmBdpFI3C7FrB/MfujRpWYSBBO64+qbW8pkZiSyQv9eiwnn5VIQA==}
->>>>>>> 4e0337f2
     engines: {node: '>= 10'}
     cpu: [arm64]
     os: [darwin]
@@ -6345,14 +6340,10 @@
     engines: {node: '>= 0.6'}
     dev: false
 
-<<<<<<< HEAD
   /neo-async@2.6.2:
     resolution: {integrity: sha512-Yd3UES5mWCSqR+qNT93S3UoYUkqAZ9lLg8a7g9rimsWmYGK8cVToA4/sF3RrshdyV3sAGMXVUmpMYOw+dLpOuw==}
 
   /next-contentlayer@0.3.4(contentlayer@0.3.4)(next@13.5.5)(react-dom@18.2.0)(react@18.2.0):
-=======
-  /next-contentlayer@0.3.4(contentlayer@0.3.4)(next@13.5.6)(react-dom@18.2.0)(react@18.2.0):
->>>>>>> 4e0337f2
     resolution: {integrity: sha512-UtUCwgAl159KwfhNaOwyiI7Lg6sdioyKMeh+E7jxx0CJ29JuXGxBEYmCI6+72NxFGIFZKx8lvttbbQhbnYWYSw==}
     peerDependencies:
       contentlayer: 0.3.4
